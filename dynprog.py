--- conflicted
+++ resolved
@@ -1,263 +1,236 @@
-import math
-import numpy as np
-import typing
-
-
-class DroneExtinguisher:
-    def __init__(self, forest_location: typing.Tuple[float, float], bags: typing.List[int], 
-                 bag_locations: typing.List[typing.Tuple[float, float]], 
-                 liter_cost_per_km: float, liter_budget_per_day: int, usage_cost: np.ndarray):
-        """
-        The DroneExtinguisher object. This object contains all functions necessary to compute the most optimal way of saving the forest
-        from the fire using dynamic programming. Note that all costs that we use in this object will be measured in liters. 
-
-        :param forest_location: the location (x,y) of the forest 
-        :param bags: list of the contents of the water bags in liters
-        :param bag_locations: list of the locations of the water bags
-        :param liter_cost_per_km: the cost of traveling a kilometer with drones, measured in liters of waters 
-        :param liter_budget_per_day: the maximum amount of work (in liters) that we can do per day 
-                                     (sum of liter contents transported on the day + travel cost in liters)
-        :param usage_cost: a 2D array. usage_cost[i,k] is the cost of flying water bag i with drone k from the water bag location to the forest
-        """
-
-        self.forest_location = forest_location
-        self.bags = bags
-        self.bag_locations = bag_locations
-        self.liter_cost_per_km = liter_cost_per_km
-        self.liter_budget_per_day = liter_budget_per_day
-        self.usage_cost = usage_cost # usage_cost[i,k] = additional cost to use drone k to for bag i
-
-        # the number of bags and drones that we have in the problem
-        self.num_bags = len(self.bags)
-        self.num_drones = self.usage_cost.shape[1] if not usage_cost is None else 1
-
-        # list of the travel costs measured in the amount of liters of water
-        # that could have been emptied in the forest (measured in integers)
-        self.travel_costs_in_liters = []
-
-        # idle_cost[i,j] is the amount of time measured in liters that we are idle on a day if we 
-        # decide to empty bags[i:j+1] on that day
-        self.idle_cost = -1*np.ones((self.num_bags, self.num_bags))
-
-        # optimal_cost[i,k] is the optimal cost of emptying water bags[:i] with drones[:k+1]
-        # this has to be filled in using the dynamic programming function
-        self.optimal_cost = np.zeros((self.num_bags + 1, self.num_drones))
-
-        # Data structure that can be used for the backtracing method (NOT backtracking):
-        # reconstructing what bags we empty on every day in the forest
-        self.backtrace_memory = dict()
-    
-
-    @staticmethod
-    def compute_euclidean_distance(point1: typing.Tuple[float, float], point2: typing.Tuple[float, float]) -> float:
-        """
-        A static method (as it does not have access to the self. object) that computes the Euclidean
-        distance between two points
-
-        :param point1: an (x,y) tuple indicating the location of point 1
-        :param point2: idem for point2
-
-        Returns 
-          float: the Euclidean distance between the two points
-        """
-
-        euclidean_distance = float(math.sqrt((point2[0] - point1[0])**2 + (point2[1] - point1[1])**2))
-
-        return euclidean_distance
-
-
-    def fill_travel_costs_in_liters(self):
-        """
-        Function that fills in the self.travel_costs_in_liters data structure such that
-        self.travel_costs_in_liters[i] is the cost of traveling from the forest/drone housing
-        to the bag AND back to the forest, measured in liters of waters (using liter_cost_per_km)
-        Note: the cost in liters should be rounded up (with, e.g., np.ceil)
-                
-        The function does not return anything.  
-        """
-        
-        for i in range(len(self.bags)):
-            total_distance = 2 * self.compute_euclidean_distance(self.forest_location, self.bag_locations[i])
-            liter_costs = np.ceil(self.liter_cost_per_km * total_distance)
-            self.travel_costs_in_liters.append(liter_costs)
-
-
-    def compute_sequence_idle_time_in_liters(self, i, j):
-        """
-        Function that computes the idle time (time not spent traveling to/from bags or emptying bags in the forest)
-        in terms of liters. This function assumes that self.travel_costs_in_liters has already been filled with the
-        correct values using the function above, as it makes use of that data structure.
-        More specifically, this function computes the idle time on a day if we decide to empty self.bags[i:j+1] 
-        (bag 0, bag 1, ..., bag j) on that day.
-
-        Note: the returned idle time can be negative (if transporting the bags is not possible within a day) 
-
-        :param i: integer index 
-        :param j: integer index
-
-        Returns:
-          int: the amount of time (measured in liters) that we are idle on the day   
-        """
-        
-        active_time = 0
-
-        for n in range(i, j+1):
-            active_time += self.travel_costs_in_liters[n] + self.bags[n]
-        
-        idle_time = self.liter_budget_per_day - active_time
-        
-        return int(idle_time)
-
-
-    def compute_idle_cost(self, i, j, idle_time_in_liters):
-        """
-        Function that transforms the amount of time that we are idle on a day if we empty self.bags[i:j+1]
-        on a day (idle_time_in_liters) into a quantity that we want to directly optimize using the formula
-        in the assignment description. 
-        If transporting self.bags[i:j+1] is not possible within a day, we should return np.inf as cost. 
-        Moreover, if self.bags[i:j+1] are the last bags that are transported on the final day, the idle cost is 0 
-        as the operation has been completed. In all other cases, we use the formula from the assignment text. 
-
-        You may not need to use every argument of this function.
-
-        :param i: integer index
-        :param j: integer index
-        :param idle_time_in_liters: the amount of time that we are idle on a day measured in liters
-
-        Returns
-          - integer: the cost of being idle on a day corresponding to idle_time_in_liters
-        """
-        
-        if idle_time_in_liters < 0:
-            return np.inf
-        elif j+1 == len(self.bags):  # all bags are transported
-            return 0
-        else:
-            idle_cost = idle_time_in_liters**3
-            return idle_cost
-    
-
-    def compute_sequence_usage_cost(self, i: int, j: int, k: int) -> float:
-        """
-        Function that computes and returns the cost of using drone k for self.bags[i:j+1], making use of
-        self.usage_cost, which gives the cost for every bag-drone pair. 
-        Note: the usage cost is independent of the distance to the forest. This is purely the operational cost
-        to use drone k for bags[i:j+1].
-
-        :param i: integer index
-        :param j: integer index
-        :param k: integer index
-
-        Returns
-          - float: the cost of using drone k for bags[i:j+1] 
-        """
-
-        usage_cost = 0
-
-        for n in range(i, j+1):
-            usage_cost += self.usage_cost[n, k]
-
-        return usage_cost
-
-
-    def dynamic_programming(self):
-        """
-        The function that uses dynamic programming to solve the problem: compute the optimal way of emptying bags in the forest
-        per day and store a solution that can be used in the backtracing function below (if you want to do that assignment part). 
-        In this function, we fill the memory structures self.idle_cost and self.optimal_cost making use of functions defined above. 
-        This function does not return anything. 
-        """
-<<<<<<< HEAD
-        
-        # loops over every row and every column and fills the self.idle_cost structure with the idle cost values 
-=======
-
-        # filling the self.idle_cost memory structure
->>>>>>> 751d798f
-        for i in range(len(self.bags)):
-            for j in range(len(self.bags)):
-                # bags are used in order (for example bag 2 to bag 0 is not valid), the valid costs are where
-                # the start index i is either smaller or equal to the end index j
-                if j >= i:
-                    continue
-                if self.compute_sequence_idle_time_in_liters(i, j)**3 < 0:
-                    self.idle_cost[i][j] = np.inf
-                else:
-                    self.idle_cost[i][j] = self.compute_sequence_idle_time_in_liters(i, j)**3
-
-<<<<<<< HEAD
-        cost = 0
-        # Loop over the bags
-        for bag in range(len(self.bags)):
-            # First bag, the idle cost is 0
-            if bag == 0:
-                cost = self.usage_cost[bag][0]
-            else:
-                # Transporting multiple bags on one day
-                if self.idle_cost[0][bag] != np.inf:
-                    cost += self.usage_cost[bag][0] + self.idle_cost[0][bag]
-                # Transporting bags on different days
-                else:
-                    cost += self.usage_cost[bag][0] + self.idle_cost[bag][bag]
-
-                # Fills the optimal cost array with the cost (idle_cost of last day is deducted)
-                if self.idle_cost[0][bag] != np.inf:
-                    self.optimal_cost[bag+1][0] = cost - self.idle_cost[0][bag]
-                else:
-                    self.optimal_cost[bag+1][0] = cost - self.idle_cost[bag][bag]
-=======
-        print(f'bags: {self.bags}, drones: {self.num_drones}, usage costs: {self.usage_cost}')
-        print(self.idle_cost)
-
-        self.optimal_cost[0] = 0   # base case: transporting no bags at all
-        k = 0  # there is only one drone
-        for i in range(len(self.bags)):
-            costs = []
-            for j in range(i+1):
-                print("optimal cost", self.optimal_cost[j])
-                print("idle cost", self.idle_cost[j, i])
-                print("usage cost", self.compute_sequence_usage_cost(j, i, k))
-                print("total sum", self.optimal_cost[j]+ self.idle_cost[j, i] + self.compute_sequence_usage_cost(j, i, k))
-                costs.append(self.optimal_cost[j] + self.idle_cost[j, i] + self.compute_sequence_usage_cost(j, i, k))
-
-                self.optimal_cost[i+1] = min(costs)
-        print("Final optimal cost structure\n", self.optimal_cost)
->>>>>>> 751d798f
-
-
-    def lowest_cost(self) -> float:
-        """
-        Returns the lowest cost at which we can empty the water bags to extinguish to forest fire. Inside of this function,
-        you can assume that self.dynamic_progrmaming() has been called so that in this function, you can simply extract and return
-        the answer from the filled in memory structure.
-
-        Returns:
-          - float: the lowest cost
-        """
-        
-        # TODO
-        lowest_cost = self.optimal_cost[self.num_bags][0]
-        # check if the lowest_cost is an acceptable value
-        if lowest_cost == np.inf:
-            return None
-        else:
-            return lowest_cost
-
-
-    def backtrace_solution(self) -> typing.List[int]:
-        """
-        Returns the solution of how the lowest cost was obtained by using, for example, self.backtrace_memory (but feel free to do it your own way). 
-        The solution is a tuple (leftmost indices, drone list) as described in the assignment text. Here, leftmost indices is a list 
-        [idx(1), idx(2), ..., idx(T)] where idx(i) is the index of the water bag that is emptied left-most (at the start of the day) on day i. 
-        Drone list is a list [d(0), d(1), ..., d(num_bags-1)] where d(j) tells us which drone was used in the optimal
-        solution to transport water bag j.  
-        See the assignment description for an example solution. 
-
-        This function does not have to be made - you can still pass the assignment if you do not hand this in,
-        however it will cost a full point if you do not do this (and the corresponding question in the report).  
-            
-        :return: A tuple (leftmost indices, drone list) as described above
-        """
-        
-        # TODO
-        raise NotImplementedError()
+import math
+import numpy as np
+import typing
+
+
+class DroneExtinguisher:
+    def __init__(self, forest_location: typing.Tuple[float, float], bags: typing.List[int], 
+                 bag_locations: typing.List[typing.Tuple[float, float]], 
+                 liter_cost_per_km: float, liter_budget_per_day: int, usage_cost: np.ndarray):
+        """
+        The DroneExtinguisher object. This object contains all functions necessary to compute the most optimal way of saving the forest
+        from the fire using dynamic programming. Note that all costs that we use in this object will be measured in liters. 
+
+        :param forest_location: the location (x,y) of the forest 
+        :param bags: list of the contents of the water bags in liters
+        :param bag_locations: list of the locations of the water bags
+        :param liter_cost_per_km: the cost of traveling a kilometer with drones, measured in liters of waters 
+        :param liter_budget_per_day: the maximum amount of work (in liters) that we can do per day 
+                                     (sum of liter contents transported on the day + travel cost in liters)
+        :param usage_cost: a 2D array. usage_cost[i,k] is the cost of flying water bag i with drone k from the water bag location to the forest
+        """
+
+        self.forest_location = forest_location
+        self.bags = bags
+        self.bag_locations = bag_locations
+        self.liter_cost_per_km = liter_cost_per_km
+        self.liter_budget_per_day = liter_budget_per_day
+        self.usage_cost = usage_cost # usage_cost[i,k] = additional cost to use drone k to for bag i
+
+        # the number of bags and drones that we have in the problem
+        self.num_bags = len(self.bags)
+        self.num_drones = self.usage_cost.shape[1] if not usage_cost is None else 1
+
+        # list of the travel costs measured in the amount of liters of water
+        # that could have been emptied in the forest (measured in integers)
+        self.travel_costs_in_liters = []
+
+        # idle_cost[i,j] is the amount of time measured in liters that we are idle on a day if we 
+        # decide to empty bags[i:j+1] on that day
+        self.idle_cost = -1*np.ones((self.num_bags, self.num_bags))
+
+        # optimal_cost[i,k] is the optimal cost of emptying water bags[:i] with drones[:k+1]
+        # this has to be filled in using the dynamic programming function
+        self.optimal_cost = np.zeros((self.num_bags + 1, self.num_drones))
+
+        # Data structure that can be used for the backtracing method (NOT backtracking):
+        # reconstructing what bags we empty on every day in the forest
+        self.backtrace_memory = dict()
+    
+
+    @staticmethod
+    def compute_euclidean_distance(point1: typing.Tuple[float, float], point2: typing.Tuple[float, float]) -> float:
+        """
+        A static method (as it does not have access to the self. object) that computes the Euclidean
+        distance between two points
+
+        :param point1: an (x,y) tuple indicating the location of point 1
+        :param point2: idem for point2
+
+        Returns 
+          float: the Euclidean distance between the two points
+        """
+
+        euclidean_distance = float(math.sqrt((point2[0] - point1[0])**2 + (point2[1] - point1[1])**2))
+
+        return euclidean_distance
+
+
+    def fill_travel_costs_in_liters(self):
+        """
+        Function that fills in the self.travel_costs_in_liters data structure such that
+        self.travel_costs_in_liters[i] is the cost of traveling from the forest/drone housing
+        to the bag AND back to the forest, measured in liters of waters (using liter_cost_per_km)
+        Note: the cost in liters should be rounded up (with, e.g., np.ceil)
+                
+        The function does not return anything.  
+        """
+        
+        for i in range(len(self.bags)):
+            total_distance = 2 * self.compute_euclidean_distance(self.forest_location, self.bag_locations[i])
+            liter_costs = np.ceil(self.liter_cost_per_km * total_distance)
+            self.travel_costs_in_liters.append(liter_costs)
+
+
+    def compute_sequence_idle_time_in_liters(self, i, j):
+        """
+        Function that computes the idle time (time not spent traveling to/from bags or emptying bags in the forest)
+        in terms of liters. This function assumes that self.travel_costs_in_liters has already been filled with the
+        correct values using the function above, as it makes use of that data structure.
+        More specifically, this function computes the idle time on a day if we decide to empty self.bags[i:j+1] 
+        (bag 0, bag 1, ..., bag j) on that day.
+
+        Note: the returned idle time can be negative (if transporting the bags is not possible within a day) 
+
+        :param i: integer index 
+        :param j: integer index
+
+        Returns:
+          int: the amount of time (measured in liters) that we are idle on the day   
+        """
+        
+        active_time = 0
+
+        for n in range(i, j+1):
+            active_time += self.travel_costs_in_liters[n] + self.bags[n]
+        
+        idle_time = self.liter_budget_per_day - active_time
+        
+        return int(idle_time)
+
+
+    def compute_idle_cost(self, i, j, idle_time_in_liters):
+        """
+        Function that transforms the amount of time that we are idle on a day if we empty self.bags[i:j+1]
+        on a day (idle_time_in_liters) into a quantity that we want to directly optimize using the formula
+        in the assignment description. 
+        If transporting self.bags[i:j+1] is not possible within a day, we should return np.inf as cost. 
+        Moreover, if self.bags[i:j+1] are the last bags that are transported on the final day, the idle cost is 0 
+        as the operation has been completed. In all other cases, we use the formula from the assignment text. 
+
+        You may not need to use every argument of this function.
+
+        :param i: integer index
+        :param j: integer index
+        :param idle_time_in_liters: the amount of time that we are idle on a day measured in liters
+
+        Returns
+          - integer: the cost of being idle on a day corresponding to idle_time_in_liters
+        """
+        
+        if idle_time_in_liters < 0:
+            return np.inf
+        elif j+1 == len(self.bags):  # all bags are transported
+            return 0
+        else:
+            idle_cost = idle_time_in_liters**3
+            return idle_cost
+    
+
+    def compute_sequence_usage_cost(self, i: int, j: int, k: int) -> float:
+        """
+        Function that computes and returns the cost of using drone k for self.bags[i:j+1], making use of
+        self.usage_cost, which gives the cost for every bag-drone pair. 
+        Note: the usage cost is independent of the distance to the forest. This is purely the operational cost
+        to use drone k for bags[i:j+1].
+
+        :param i: integer index
+        :param j: integer index
+        :param k: integer index
+
+        Returns
+          - float: the cost of using drone k for bags[i:j+1] 
+        """
+
+        usage_cost = 0
+
+        for n in range(i, j+1):
+            usage_cost += self.usage_cost[n, k]
+
+        return usage_cost
+
+
+    def dynamic_programming(self):
+        """
+        The function that uses dynamic programming to solve the problem: compute the optimal way of emptying bags in the forest
+        per day and store a solution that can be used in the backtracing function below (if you want to do that assignment part). 
+        In this function, we fill the memory structures self.idle_cost and self.optimal_cost making use of functions defined above. 
+        This function does not return anything. 
+        """
+
+        # filling the self.idle_cost memory structure
+        for i in range(len(self.bags)):
+            for j in range(len(self.bags)):
+                # bags are used in order (for example bag 2 to bag 0 is not valid), the valid costs are where
+                # the start index i is either smaller or equal to the end index j
+                if j >= i:
+                    continue
+                if self.compute_sequence_idle_time_in_liters(i, j)**3 < 0:
+                    self.idle_cost[i][j] = np.inf
+                else:
+                    self.idle_cost[i][j] = self.compute_sequence_idle_time_in_liters(i, j)**3
+
+        print(f'bags: {self.bags}, drones: {self.num_drones}, usage costs: {self.usage_cost}')
+        print(self.idle_cost)
+
+        self.optimal_cost[0] = 0   # base case: transporting no bags at all
+        k = 0  # there is only one drone
+        for i in range(len(self.bags)):
+            costs = []
+            for j in range(i+1):
+                print("optimal cost", self.optimal_cost[j])
+                print("idle cost", self.idle_cost[j, i])
+                print("usage cost", self.compute_sequence_usage_cost(j, i, k))
+                print("total sum", self.optimal_cost[j]+ self.idle_cost[j, i] + self.compute_sequence_usage_cost(j, i, k))
+                costs.append(self.optimal_cost[j] + self.idle_cost[j, i] + self.compute_sequence_usage_cost(j, i, k))
+
+                self.optimal_cost[i+1] = min(costs)
+        print("Final optimal cost structure\n", self.optimal_cost)
+
+
+    def lowest_cost(self) -> float:
+        """
+        Returns the lowest cost at which we can empty the water bags to extinguish to forest fire. Inside of this function,
+        you can assume that self.dynamic_progrmaming() has been called so that in this function, you can simply extract and return
+        the answer from the filled in memory structure.
+
+        Returns:
+          - float: the lowest cost
+        """
+        
+        # TODO
+        lowest_cost = self.optimal_cost[self.num_bags][0]
+        # check if the lowest_cost is an acceptable value
+        if lowest_cost == np.inf:
+            return None
+        else:
+            return lowest_cost
+
+
+    def backtrace_solution(self) -> typing.List[int]:
+        """
+        Returns the solution of how the lowest cost was obtained by using, for example, self.backtrace_memory (but feel free to do it your own way). 
+        The solution is a tuple (leftmost indices, drone list) as described in the assignment text. Here, leftmost indices is a list 
+        [idx(1), idx(2), ..., idx(T)] where idx(i) is the index of the water bag that is emptied left-most (at the start of the day) on day i. 
+        Drone list is a list [d(0), d(1), ..., d(num_bags-1)] where d(j) tells us which drone was used in the optimal
+        solution to transport water bag j.  
+        See the assignment description for an example solution. 
+
+        This function does not have to be made - you can still pass the assignment if you do not hand this in,
+        however it will cost a full point if you do not do this (and the corresponding question in the report).  
+            
+        :return: A tuple (leftmost indices, drone list) as described above
+        """
+        
+        # TODO
+        raise NotImplementedError()